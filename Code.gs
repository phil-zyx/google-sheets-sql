--- conflicted
+++ resolved
@@ -109,7 +109,13 @@
     }
 
     // 检查是否存在 UNNEST 操作
+    // 检查是否存在 UNNEST 操作
     const arrayJoinMatch = sql.match(/FROM\s+([a-zA-Z0-9_\.]+)\s+([a-zA-Z0-9_]+)\s+CROSS\s+JOIN\s+UNNEST\(\s*(\2\.[a-zA-Z0-9_]+)\s*\)(?:\s+AS)?\s+([a-zA-Z0-9_]+)/i);
+    
+    let modifiedSql = sql;
+    let expansionStats = null;
+    
+    // 如果存在 UNNEST 操作，进行预处理
     
     let modifiedSql = sql;
     let expansionStats = null;
@@ -142,6 +148,21 @@
     }
     
     return result;
+      // 预处理 UNNEST 操作，返回临时表名和修改后的SQL
+      const { tempTableName, newSql, stats } = preprocessArrayExpansion(sql, modifiedMatch);
+      modifiedSql = newSql;
+      expansionStats = stats;
+    }
+    
+    // 执行处理后的SQL查询（无论是否包含UNNEST操作）
+    const result = executeRegularSQL(modifiedSql, params, startTime);
+    
+    // 如果有数组展开的统计信息，添加到结果中
+    if (expansionStats && result.stats) {
+      result.stats.arrayExpansion = expansionStats;
+    }
+    
+    return result;
 
   } catch (e) {
     Logger.log("查询错误: " + e.toString());
@@ -159,23 +180,26 @@
  * @param {string} sql - 原始SQL
  * @param {Array} arrayJoinMatch - UNNEST匹配信息
  * @returns {Object} - 处理后的SQL和统计信息
- */
+ * 预处理包含 UNNEST 操作的 SQL
+ * @param {string} sql - 原始SQL
+ * @param {Array} arrayJoinMatch - UNNEST匹配信息
+ * @returns {Object} - 处理后的SQL和统计信息
+ */
+function preprocessArrayExpansion(sql, arrayJoinMatch) {
 function preprocessArrayExpansion(sql, arrayJoinMatch) {
   const tableName = arrayJoinMatch[1];
   const tableAlias = arrayJoinMatch[2];  // 原始表的别名，例如 't'
+  const tableAlias = arrayJoinMatch[2];  // 原始表的别名，例如 't'
   const arrayField = arrayJoinMatch[3];
   const arrayAlias = arrayJoinMatch[4];
   
   // 解析查询组件
   const queryParts = parseQueryComponents(sql);
   
-<<<<<<< HEAD
   // 记录原始查询信息
   Logger.log(`处理UNNEST操作: 表=${tableName}, 别名=${tableAlias}, 数组字段=${arrayField}, 数组别名=${arrayAlias}`);
   Logger.log(`选择的字段: ${JSON.stringify(queryParts.selectedFields)}`);
   
-=======
->>>>>>> 73eeaa98
   // 提取主表过滤条件
   const primaryTableFilters = extractPrimaryTableFilters(queryParts.whereClause, tableAlias);
   
@@ -192,7 +216,6 @@
   // 转换原始数据为行对象
   const rows = convertToRowObjects(data, headers);
   
-<<<<<<< HEAD
   // 记录第一行原始数据，帮助调试
   if (rows.length > 0) {
     Logger.log(`第一行原始数据: ${JSON.stringify(rows[0])}`);
@@ -209,26 +232,10 @@
   
   // 执行数组展开
   const expandedRows = expandArrayData(rows, tableAlias, arrayField, arrayAlias, queryParts.selectedFields);
-=======
-  // 执行数组展开
-  const expandedRows = expandArrayData(rows, tableAlias, arrayField, arrayAlias, queryParts.selectedFields);
-  
-  // 重命名字段，将带点的字段名转换为不带点的形式
-  const renamedExpandedRows = expandedRows.map(row => {
-    const newRow = {};
-    for (const key in row) {
-      // 替换字段名中的点号为下划线
-      const newKey = key.replace(/\./g, '_');
-      newRow[newKey] = row[key];
-    }
-    return newRow;
-  });
->>>>>>> 73eeaa98
   
   // 创建临时表存放展开后的数据
   const tempTableName = 'expanded_' + Math.random().toString(36).substring(2, 8);
   alasql(`CREATE TABLE ${tempTableName}`);
-<<<<<<< HEAD
   alasql(`INSERT INTO ${tempTableName} SELECT * FROM ?`, [expandedRows]);
   
   // 查看临时表数据
@@ -464,38 +471,6 @@
  */
 function escapeRegExp(string) {
   return string.replace(/[.*+?^${}()|[\]\\]/g, '\\$&');
-=======
-  alasql(`INSERT INTO ${tempTableName} SELECT * FROM ?`, [renamedExpandedRows]);
-  
-  // 同时更新SQL查询中的字段引用
-  const newSql = sql.replace(
-    arrayJoinMatch[0], 
-    `FROM ${tempTableName} ${tableAlias}`
-  ).replace(/t\.A_INT_id/g, 't_A_INT_id');  // 替换查询中的字段引用
-  
-  // 在替换 SQL 语句之前
-  const whereClause = queryParts.whereClause;
-  if (whereClause && whereClause.includes(`${tableAlias}.A_INT_id = 21121256`)) {
-    // 检查是否有满足条件的行，并打印数据类型
-    const testRows = expandedRows.filter(row => {
-      const fieldName = `${tableAlias}.A_INT_id`;
-      // 检查数字相等（不论是字符串还是数字类型）
-      return String(row[fieldName]) === '21121256';
-    });
-    Logger.log(`使用字符串比较后，符合条件的行数: ${testRows.length}`);
-  }
-  
-  return {
-    tempTableName,
-    newSql,
-    stats: {
-      originalRowCount: preFilterCount,
-      filteredRowCount: postFilterCount,
-      expandedRowCount: expandedRows.length,
-      tempTable: tempTableName
-    }
-  };
->>>>>>> 73eeaa98
 }
 
 /**
@@ -808,97 +783,6 @@
 }
 
 /**
-<<<<<<< HEAD
-=======
- * Expands array data to create new rows
- * @param {Array} rows - Original data rows
- * @param {string} tableAlias - Table alias
- * @param {string} arrayField - Array field name
- * @param {string} arrayAlias - Array alias
- * @param {Array} selectedFields - Selected fields from query
- * @returns {Array} - Expanded rows
- */
-function expandArrayData(rows, tableAlias, arrayField, arrayAlias, selectedFields) {
-  let resultRows = [];
-  
-  rows.forEach(row => {
-    const arrayData = row[arrayField];
-    
-    // Process only if field is an array
-    if (Array.isArray(arrayData)) {
-      // Create a new row for each array element
-      arrayData.forEach(item => {
-        const expandedRow = createExpandedRow(row, item, tableAlias, arrayField, arrayAlias, selectedFields);
-        resultRows.push(expandedRow);
-      });
-    }
-    // If field is not an array, no rows are generated
-  });
-  
-  return resultRows;
-}
-
-/**
- * Creates an expanded row from an array item
- * @param {Object} row - Original data row
- * @param {*} item - Array item
- * @param {string} tableAlias - Table alias
- * @param {string} arrayField - Array field name
- * @param {string} arrayAlias - Array alias
- * @param {Array} selectedFields - Selected fields from query
- * @returns {Object} - Expanded row
- */
-function createExpandedRow(row, item, tableAlias, arrayField, arrayAlias, selectedFields) {
-  const expandedRow = {};
-  
-  // If fields are specified
-  if (selectedFields.length > 0) {
-    selectedFields.forEach(field => {
-      const cleanField = field.trim();
-      
-      // Handle table field references (t.id format)
-      if (cleanField.startsWith(`${tableAlias}.`)) {
-        const fieldName = cleanField.substring(tableAlias.length + 1);
-        // 使用下划线替代点号
-        expandedRow[`${tableAlias}_${fieldName}`] = row[fieldName];
-      }
-      // Handle array alias
-      else if (cleanField === arrayAlias) {
-        expandedRow[arrayAlias] = item;
-      }
-      // Handle alias using AS
-      else {
-        const aliasMatch = cleanField.match(/(.+?)\s+[aA][sS]\s+(.+)/);
-        if (aliasMatch) {
-          const sourceField = aliasMatch[1].trim();
-          const targetAlias = aliasMatch[2].trim();
-          
-          if (sourceField === arrayAlias) {
-            expandedRow[targetAlias] = item;
-          } else if (sourceField.startsWith(`${tableAlias}.`)) {
-            const fieldName = sourceField.substring(tableAlias.length + 1);
-            expandedRow[targetAlias] = row[fieldName];
-          }
-        }
-      }
-    });
-  } else {
-    // If SELECT *, include all table fields and array item
-    for (const key in row) {
-      if (key !== arrayField) { // Exclude array field itself
-        // 使用下划线替代点号
-        expandedRow[`${tableAlias}_${key}`] = row[key];
-      }
-    }
-    // Add expanded array item
-    expandedRow[arrayAlias] = item;
-  }
-  
-  return expandedRow;
-}
-
-/**
->>>>>>> 73eeaa98
  * Applies WHERE condition filtering
  * @param {Array} rows - Data rows
  * @param {string} whereClause - WHERE clause
@@ -1057,7 +941,15 @@
       }
       
       // 修改: 处理所有表引用类型
+      // 新增：检查表是否已存在于 alasql 中（如临时表）
+      if (alasql.tables && alasql.tables[tableRef]) {
+        Logger.log(`表 ${tableRef} 已存在，无需加载`);
+        continue; // 如果表已存在，跳过后续处理
+      }
+      
+      // 修改: 处理所有表引用类型
       if (parts.length === 2) {
+        // 原始代码：处理 fileName.sheetName 格式的表引用
         // 原始代码：处理 fileName.sheetName 格式的表引用
         const fileName = parts[0];
         const sheetName = parts[1];
@@ -1136,6 +1028,11 @@
         Logger.log(`处理单一名称表: ${tableRef}`);
         // 这种情况不需要加载数据，但我们需要确保 SQL 中的引用是正确的
         // 在一些情况下可能需要加入其他逻辑，如检查表是否存在等
+      } else {
+        // 新增：处理单一名称的表引用（如临时表）
+        Logger.log(`处理单一名称表: ${tableRef}`);
+        // 这种情况不需要加载数据，但我们需要确保 SQL 中的引用是正确的
+        // 在一些情况下可能需要加入其他逻辑，如检查表是否存在等
       }
     }
     
@@ -1151,7 +1048,6 @@
     
     // 添加调试信息
     Logger.log(`即将执行 SQL: ${modifiedSql}`);
-<<<<<<< HEAD
     
     // Log available tables before executing
     const availableTables = Object.keys(alasql.tables || {});
@@ -1178,19 +1074,6 @@
       Logger.log(`执行查询错误: ${e.toString()}\nSQL: ${modifiedSql}`);
       throw e; // Re-throw to outer catch
     }
-=======
-    if (tableReferences.size > 0) {
-      try {
-        const firstTableRef = Array.from(tableReferences)[0];
-        const sampleData = alasql(`SELECT TOP 3 * FROM ${firstTableRef}`);
-        Logger.log(`${firstTableRef} 表的前3条数据: ${JSON.stringify(sampleData)}`);
-      } catch (e) {
-        Logger.log(`获取表数据示例失败: ${e}`);
-      }
-    }
-    
-    let result = alasql(modifiedSql, params);
->>>>>>> 73eeaa98
     
     // 记录执行时间
     timings.execution = new Date().getTime() - executionStartTime;
